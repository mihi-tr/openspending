import colander
import uuid
import hmac

from openspending.model import meta as db
from openspending.model.dataset import Dataset

REGISTER_NAME_RE = r"^[a-zA-Z0-9_\-]{3,255}$"

def make_uuid():
    return unicode(uuid.uuid4())


account_dataset_table = db.Table('account_dataset', db.metadata,
        db.Column('dataset_id', db.Integer, db.ForeignKey('dataset.id'),
            primary_key=True),
        db.Column('account_id', db.Integer, db.ForeignKey('account.id'),
            primary_key=True)
    )


class Account(db.Model):
    __tablename__ = 'account'

    id = db.Column(db.Integer, primary_key=True)
    name = db.Column(db.Unicode(255), unique=True)
    fullname = db.Column(db.Unicode(2000))
    email = db.Column(db.Unicode(2000))
    password = db.Column(db.Unicode(2000))
    api_key = db.Column(db.Unicode(2000), default=make_uuid)
    admin = db.Column(db.Boolean, default=False)
    script_root = db.Column(db.Unicode(2000))
    terms = db.Column(db.Boolean, default=False)

    datasets = db.relationship(Dataset,
            secondary=account_dataset_table,
            backref=db.backref('managers', lazy='dynamic'))

    def __init__(self):
        pass

    @property
    def display_name(self):
        return self.fullname or self.name

    @property
    def token(self):
        h = hmac.new('')
        h.update(self.api_key)
        if self.password:
            h.update(self.password)
        return h.hexdigest()

    @classmethod
    def by_name(cls, name):
        return db.session.query(cls).filter_by(name=name).first()

    @classmethod
    def by_email(cls, email):
        return db.session.query(cls).filter_by(email=email).first()

    @classmethod
    def by_api_key(cls, api_key):
        return db.session.query(cls).filter_by(api_key=api_key).first()

    def as_dict(self):
        return {
            'name': self.name,
            'fullname': self.fullname,
            'email': self.email,
            'admin': self.admin
            }


class AccountRegister(colander.MappingSchema):
    name = colander.SchemaNode(colander.String(),
                               validator=colander.Regex(REGISTER_NAME_RE))

    fullname = colander.SchemaNode(colander.String())
    email = colander.SchemaNode(colander.String(),
                                validator=colander.Email())
    password1 = colander.SchemaNode(colander.String(),
                                    validator=colander.Length(min=4))
    password2 = colander.SchemaNode(colander.String(),
                                    validator=colander.Length(min=4))
<<<<<<< HEAD
    terms = colander.SchemaNode(colander.Bool())
=======
    subscribe_community = colander.SchemaNode(colander.Boolean(),
            missing=False)
    subscribe_developer = colander.SchemaNode(colander.Boolean(),
            missing=False)
>>>>>>> 27add91e


class AccountSettings(colander.MappingSchema):
    fullname = colander.SchemaNode(colander.String())
    email = colander.SchemaNode(colander.String(),
                                validator=colander.Email())
    password1 = colander.SchemaNode(colander.String(),
                                missing=None, default=None)
    password2 = colander.SchemaNode(colander.String(),
                                missing=None, default=None)
    script_root = colander.SchemaNode(colander.String(),
                                missing=None, default=None)<|MERGE_RESOLUTION|>--- conflicted
+++ resolved
@@ -83,14 +83,11 @@
                                     validator=colander.Length(min=4))
     password2 = colander.SchemaNode(colander.String(),
                                     validator=colander.Length(min=4))
-<<<<<<< HEAD
     terms = colander.SchemaNode(colander.Bool())
-=======
     subscribe_community = colander.SchemaNode(colander.Boolean(),
             missing=False)
     subscribe_developer = colander.SchemaNode(colander.Boolean(),
             missing=False)
->>>>>>> 27add91e
 
 
 class AccountSettings(colander.MappingSchema):
