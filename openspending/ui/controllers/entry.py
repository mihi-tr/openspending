--- conflicted
+++ resolved
@@ -15,13 +15,7 @@
 
 class EntryController(BaseController):
 
-<<<<<<< HEAD
-    extensions = PluginImplementations(IEntryController)
-
     def index(self, dataset, format='html'):
-=======
-    def index(self, dataset):
->>>>>>> 89922497
         self._get_dataset(dataset)
         handle_request(request, c, c.dataset)
         return render('entry/index.html')
