--- conflicted
+++ resolved
@@ -31,7 +31,6 @@
         _id = d['_id'] if d else None
         return self._view(id=_id, format=format)
 
-<<<<<<< HEAD
     def bubbles(self, name, breakdown_field, drilldown_fields, format="html"):
         c.drilldown_fields = json.dumps(drilldown_fields.split(','))
         dataset = name
@@ -43,7 +42,7 @@
 
         curs = model.entry.find({'dataset.name':name})# , {breakdown_field: True})
         breakdown_names = list(set([ i[breakdown_field]['name'] for i in curs ]))
-                                
+
         count = len(breakdown_names)
 
         styles = [ s for s in rgb_rainbow(count) ]
@@ -63,8 +62,6 @@
     def _entry_q(self, dataset):
         return  {'dataset.name': dataset['name']}
 
-=======
->>>>>>> 771cc862
     def _index_html(self, results):
         for item in self.extensions:
             item.index(c, request, response, results)
