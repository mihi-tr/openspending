--- conflicted
+++ resolved
@@ -6,13 +6,8 @@
 from pylons.i18n import _
 from colander import SchemaNode, String, Invalid
 
-<<<<<<< HEAD
-from openspending.model import Dataset, meta as db
-=======
-
 from openspending.model import Dataset, DatasetTerritory, \
         DatasetLanguage, meta as db
->>>>>>> 1253cc5c
 from openspending.plugins.core import PluginImplementations
 from openspending.plugins.interfaces import IDatasetController
 from openspending.lib.csvexport import write_csv
