--- conflicted
+++ resolved
@@ -81,12 +81,8 @@
 
         # If there are no views set up, then go direct to the entries search page
         if c.view is None and format is "html":
-<<<<<<< HEAD
-            return redirect(url_for(controller='dimension', dataset=dataset, dimension=dimension, name=name, action='entries'))
-=======
             return redirect(url_for(controller='dimension', action='entries',
                 dataset=c.dataset.name, dimension=dimension, name=name))
->>>>>>> 9e446beb
 
         member = [member_apply_links(dataset, dimension, c.member)]
         if format == 'json':
