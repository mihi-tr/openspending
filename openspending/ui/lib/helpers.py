--- conflicted
+++ resolved
@@ -19,10 +19,7 @@
 from openspending.lib import json
 from openspending.lib.util import slugify
 from openspending.ui.lib.authz import have_role
-<<<<<<< HEAD
-=======
 from openspending.lib.jsonexport import to_jsonp, to_json
->>>>>>> 58d710eb
 import math
 
 def markdown(*args, **kwargs):
@@ -100,7 +97,7 @@
                    action='view',
                    dataset=dataset,
                    name=classifier.get('name'),
-                   taxonomy=classifier.get('taxonomy'), 
+                   taxonomy=classifier.get('taxonomy'),
                    **kwargs)
 
 
@@ -156,11 +153,7 @@
         return "-"
     try:
         if math.isnan(number):
-<<<<<<< HEAD
             return "-"
-=======
-            return "-"        
->>>>>>> 58d710eb
         s = str(int(number))
     except TypeError:
         msg = "Value was not numeric: %s (type: %s)" % (repr(number), type(number))
