--- conflicted
+++ resolved
@@ -162,21 +162,9 @@
     ${script_tag('lib/vendor/handlebars')}
     ${script_tag('lib/vendor/bootstrap')}
 
-<<<<<<< HEAD
-    <script>
-      var OpenSpending = {
-        $: jQuery.sub(),
-        script_root: "${g.script_root}"
-      };
-    </script>
-
-    ${script_tag('lib/utils/utils')}
-    ${script_tag('lib/main')}
-=======
     ${script_tag('lib/boot')}
     <script>OpenSpending.scriptRoot = "${g.script_root}";</script>
     ${script_tag('lib/utils/utils')}
->>>>>>> 89922497
 
     <py:if test="defined('scripts')">
       ${scripts()}
