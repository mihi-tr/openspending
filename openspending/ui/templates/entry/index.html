--- conflicted
+++ resolved
@@ -11,20 +11,6 @@
     <!-- templates/entry/index.html -->
     ${dataset_nav('search')}
 
-<<<<<<< HEAD
-    <table cellpadding="0" cellspacing="0" border="0" class="display" id="os_datatable">
-    </table>
-
-  </div>
-
-  <py:def function="scripts">
-    ${script_tag('lib/vendor/datatables/js/jquery.dataTables')}
-    ${script_tag('app/datatables/openspending.datatables')}
-    <script>
-      OpenSpending.$(function() {
-        new OpenSpending.DataTable(document.getElementById('os_datatable'));
-      });
-=======
     <div id="openspending_browser" class="row">
       <div class="span9 browser_datatable">
       </div>
@@ -52,7 +38,6 @@
         );
         b.init();
       }());
->>>>>>> 89922497
     </script>
   </py:def>
 
