--- conflicted
+++ resolved
@@ -105,7 +105,6 @@
         assert '200' in response.status, response.status
         assert cra.label in response, response
 
-<<<<<<< HEAD
     def test_profile(self):
         # Test the profile page
         test = h.make_account('test')
@@ -147,7 +146,7 @@
         assert '<dt>Email</dt>' not in response.body
         assert '<dd>test@example.com</dd>' not in response.body
         assert '200' in response.status
-=======
+
     def test_terms_check(self):
         # Check that the field is displayed
         response = self.app.get(url(controller='account', action='login'))
@@ -159,5 +158,4 @@
         # Check that not filling up the field throws a response
         response = self.app.post(url(controller='account', action='register'))
         assert ('<input name="terms" type="checkbox" /> <p class="help-block '
-                'error">Required</p>' in response)
->>>>>>> d82f8b5f
+                'error">Required</p>' in response)