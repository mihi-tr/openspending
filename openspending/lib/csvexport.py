--- conflicted
+++ resolved
@@ -2,16 +2,11 @@
 
 from datetime import datetime
 from StringIO import StringIO
-<<<<<<< HEAD
-from pylons.controllers.util import Response
-=======
->>>>>>> 58d710eb
 
 from openspending.lib.util import flatten
 
 def write_csv(entries, response):
     response.content_type = 'text/csv'
-    #response.headers['Transfer-Encoding'] = 'chunked'
     return generate_csv(entries)
 
 def generate_csv(entries):
